--- conflicted
+++ resolved
@@ -39,7 +39,6 @@
         if not os.path.exists(RESULTS_PATH): os.makedirs(RESULTS_PATH)
         if not os.path.exists(DATA_PATH): os.makedirs(DATA_PATH)
         if not os.path.exists(MODEL_PATH): os.makedirs(MODEL_PATH)
-<<<<<<< HEAD
         if not os.path.exists(PERFORMANCE_PATH): os.makedirs(PERFORMANCE_PATH)
 
     def load_config_by_platform():
@@ -84,7 +83,4 @@
         PROCESSED_DATA_PATH = _PROC
         SAMPLED_DATA_PATH = _SAMP
         SAMPLE_FRACTION = _SF
-        XES_OUTPUT_PATH = _XES
-=======
-        if not os.path.exists(PERFORMANCE_PATH): os.makedirs(PERFORMANCE_PATH)
->>>>>>> 2e76f01d
+        XES_OUTPUT_PATH = _XES