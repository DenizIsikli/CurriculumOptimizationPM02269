import os
import shutil

from pm4py import (
    discover_petri_net_alpha,
    discover_petri_net_inductive,
    discover_process_tree_inductive,
)
from pm4py.algo.discovery.heuristics.algorithm import apply as discover_heuristics_net
from pm4py.objects.log.util import sampling
from pm4py.statistics.traces.generic.log import case_statistics
from pm4py.objects.log.importer.xes import importer as xes_importer
from pm4py.objects.petri_net.exporter import exporter as pnml_exporter
from pm4py.visualization.petri_net import visualizer as pn_visualizer

<<<<<<< HEAD
try:
    # Prefer package-relative imports when run as a module
    from .utils import Utils as util
    from .config import MODEL_PATH, SAMPLE_FRACTION, XES_OUTPUT_PATH
except ImportError:
    # Fallback for direct execution without -m
    from utils import Utils as util
    from config import MODEL_PATH, SAMPLE_FRACTION, XES_OUTPUT_PATH
=======
from config import (
    MODEL_PATH,
    SAMPLE_FRACTION,
    XES_OUTPUT_PATH
)
>>>>>>> 2e76f01d

def _ensure_graphviz_on_path() -> None:
    """
    Make sure Graphviz binaries (dot) are reachable.
    - Honor GRAPHVIZ_BIN env var if set (any OS).
    - Keep existing Windows portable default as a fallback.
    - Fail fast with a clear error if dot is still missing.
    """
    custom_bin = os.environ.get("GRAPHVIZ_BIN")
    if custom_bin:
        os.environ["PATH"] = custom_bin + os.pathsep + os.environ["PATH"]
    elif os.name == "nt":
        portable_bin = (
            r"C:\Users\deniz\Desktop\Code\CurriculumOptimizationPM02269"
            r"\graphviz_portable\release\bin"
        )
        os.environ["PATH"] = portable_bin + os.pathsep + os.environ["PATH"]

    if shutil.which("dot") is None:
        raise RuntimeError(
            "Graphviz executable 'dot' not found. "
            "Install graphviz (e.g., apt install graphviz / brew install graphviz) "
            "or set GRAPHVIZ_BIN to its bin directory."
        )

_ensure_graphviz_on_path()


class ProcessDiscovery:
    """
    Runs process discovery on an event log.
    Adds automatic per-group sampling for readability.
    """

    def __init__(
        self,
        event_log=None,
        output_dir=MODEL_PATH,
        sample_fraction=SAMPLE_FRACTION,
        max_traces=15,      # NEW → cap per-group for readability
    ):
        self.output_dir = output_dir
        os.makedirs(self.output_dir, exist_ok=True)

        self.sample_fraction = sample_fraction
        self.max_traces = max_traces

        self.event_log = event_log or xes_importer.apply(XES_OUTPUT_PATH)

    # --------------------------------------------------------------

    def run(self) -> None:
        self._summarize_log()
       #self._run_alpha_miner()
        self._run_inductive_miner()
        self._run_heuristics_miner()
        self._save_process_tree()

    def _summarize_log(self) -> None:
        activity_key = "concept:name"
        parameters = {case_statistics.Parameters.ACTIVITY_KEY: activity_key}

        print("Summary:")
        print("  Traces:", len(self.event_log))
        print("  Events:", sum(len(t) for t in self.event_log))
        print(
            "  Activities:",
            len({e[activity_key] for t in self.event_log for e in t}),
        )
        print(
            "  Variants:",
            len(case_statistics.get_variant_statistics(self.event_log)),
        )

    # --------------------------------------------------------------

    def _run_alpha_miner(self):
        net, im, fm = discover_petri_net_alpha(self.event_log)
        self._save_model(net, im, fm, "alpha_miner")

    def _run_inductive_miner(self):
        net, im, fm = discover_petri_net_inductive(self.event_log)
        self._save_model(net, im, fm, "inductive_miner")

    def _run_heuristics_miner(self):
        net, im, fm = discover_heuristics_net(self.event_log)
        self._save_model(net, im, fm, "heuristics_miner")

    # --------------------------------------------------------------

    def _save_model(self, net, im, fm, name):
        pnml = os.path.join(self.output_dir, f"{name}.pnml")
        pnml_exporter.apply(net, im, pnml, final_marking=fm)

        png = os.path.join(self.output_dir, f"{name}.png")
        gviz = pn_visualizer.apply(net, im, fm)
        pn_visualizer.save(gviz, png)

        print(f"Saved: {png}")

    # --------------------------------------------------------------

    def _save_process_tree(self):
        tree = discover_process_tree_inductive(self.event_log)
        ptml = os.path.join(self.output_dir, "process_tree.ptml")

        with open(ptml, "w") as f:
            f.write(str(tree))

        print(f"Saved: {ptml}")


if __name__ == "__main__":
    ProcessDiscovery().run()<|MERGE_RESOLUTION|>--- conflicted
+++ resolved
@@ -13,7 +13,6 @@
 from pm4py.objects.petri_net.exporter import exporter as pnml_exporter
 from pm4py.visualization.petri_net import visualizer as pn_visualizer
 
-<<<<<<< HEAD
 try:
     # Prefer package-relative imports when run as a module
     from .utils import Utils as util
@@ -22,13 +21,6 @@
     # Fallback for direct execution without -m
     from utils import Utils as util
     from config import MODEL_PATH, SAMPLE_FRACTION, XES_OUTPUT_PATH
-=======
-from config import (
-    MODEL_PATH,
-    SAMPLE_FRACTION,
-    XES_OUTPUT_PATH
-)
->>>>>>> 2e76f01d
 
 def _ensure_graphviz_on_path() -> None:
     """
