--- conflicted
+++ resolved
@@ -24,9 +24,6 @@
     from utils import Utils as util
     from config import PROCESS_DISCOVERY, SAMPLE_FRACTION, XES_OUTPUT_PATH, RECOMMENDED_CURRICULUM
 
-<<<<<<< HEAD
-from src.config import MODEL_PATH, SAMPLE_FRACTION, XES_OUTPUT_PATH
-=======
 def _ensure_graphviz_on_path() -> None:
     """
     Make sure Graphviz binaries (dot) are reachable.
@@ -52,7 +49,6 @@
         )
 
 _ensure_graphviz_on_path()
->>>>>>> f687af99
 
 
 class ProcessDiscovery:
