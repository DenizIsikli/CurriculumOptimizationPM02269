--- conflicted
+++ resolved
@@ -10,9 +10,6 @@
 from pm4py.objects.conversion.log import converter as log_converter
 from pm4py.objects.log.exporter.xes import exporter as xes_exporter
 
-<<<<<<< HEAD
-from src.config import DATA_PATH, RAW_DATA_PATH, PROCESSED_DATA_PATH, SAMPLED_DATA_PATH, SAMPLE_FRACTION, XES_OUTPUT_PATH
-=======
 try:
     # Prefer package-relative imports when run with -m
     from .utils import Utils as util
@@ -35,7 +32,6 @@
         SAMPLE_FRACTION,
         XES_OUTPUT_PATH,
     )
->>>>>>> f687af99
 
 
 class DataPreparer:
@@ -97,21 +93,10 @@
     def _load_raw_data(self) -> None:
         if not os.path.exists(self.raw_path):
             raise FileNotFoundError(f"Raw data file not found at {self.raw_path}")
-<<<<<<< HEAD
-
-        print("Loading dataset")
-
-        # Load file (header 0 is correct!)
-        self.df = pd.read_excel(self.raw_path, header=0, dtype=str)
-        print(f"Loaded dataset with {len(self.df):,} rows and {len(self.df.columns)} columns")
-
-        # NORMALIZE column names
-=======
 
         df = pd.read_excel(self.raw_path, header=1, dtype=str)
         original_rows, original_cols = df.shape
 
->>>>>>> f687af99
         rename_map = {
             "STUDIENR": "student_id",
             "UDDANNELSE": "education",
@@ -125,18 +110,6 @@
             "BEDOMMELSESDATO": "grade_date",
     }
 
-<<<<<<< HEAD
-        # ACTUAL RENAME (you missed this)
-        self.df.rename(columns=rename_map, inplace=True)
-
-        # DEBUG – show missing
-        missing = [v for v in rename_map.values() if v not in self.df.columns]
-        if missing:
-            print("Warning: Missing columns after renaming:", missing)
-        else:
-            print("All columns successfully renamed.")
-
-=======
         df.columns = (
             df.columns.str.strip()
             .str.upper()
@@ -159,7 +132,6 @@
         )
         self._log("Load Raw Data", summary)
         self.df = df
->>>>>>> f687af99
 
     def _clean_and_format(self) -> None:
         df = self.df
