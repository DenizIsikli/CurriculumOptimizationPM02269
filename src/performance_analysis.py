import os
from typing import Optional, Dict

import numpy as np
<<<<<<< HEAD
from scipy import stats
from pm4py.objects.log.importer.xes import importer as xes_importer
from pm4py.statistics.traces.generic.log import case_statistics
from pm4py.statistics.attributes.log import get as attributes_get

from src.config import PERFORMANCE_PATH, PERFORMANCE_LOG_PATH, XES_OUTPUT_PATH, PROCESSED_DATA_PATH


class PerformanceAnalyzer:
    def __init__(self, xes_path=XES_OUTPUT_PATH, output_dir=PERFORMANCE_PATH):
        self.xes_path = xes_path
        self.output_dir = output_dir
        os.makedirs(self.output_dir, exist_ok=True)
        self.log = xes_importer.apply(self.xes_path)
        self.df = pd.read_csv(PROCESSED_DATA_PATH)
        self.log_path = PERFORMANCE_LOG_PATH
        with open(self.log_path, "w", encoding="utf-8") as f:  # Add encoding="utf-8"
            f.write(f"=== PERFORMANCE ANALYSIS LOG ({datetime.now().strftime('%Y-%m-%d %H:%M:%S')}) ===\n\n")

    def run(self):
        self._throughput_times()
        self._course_pass_rates()
        self._grade_distribution_analysis()
        self._retake_analysis()
        self._semester_load_analysis()
        self._time_between_courses()
        self._course_difficulty_ranking()
        self._gpa_analysis()
        self._summary_section()

    def _log_section(self, title: str, content: str):
        with open(self.log_path, "a", encoding="utf-8") as f:  # Add encoding="utf-8"
=======
import pandas as pd

from pm4py.objects.conversion.log import converter as log_converter
from pm4py.objects.log.exporter.xes import exporter as xes_exporter
from pm4py import discover_petri_net_inductive
from pm4py.objects.petri_net.exporter import exporter as pnml_exporter
from pm4py.visualization.petri_net import visualizer as pn_visualizer

try:
    # Prefer package-relative imports when run with -m
    from .utils import Utils as util
    from .config import (
        PROCESSED_DATA_PATH,
        PERFORMANCE_PATH,
        PERFORMANCE_LOG_PATH,
        RECOMMENDED_CURRICULUM,
    )
except ImportError:
    # Fallback for direct execution without -m
    from utils import Utils as util
    from config import (
        PROCESSED_DATA_PATH,
        PERFORMANCE_PATH,
        PERFORMANCE_LOG_PATH,
        RECOMMENDED_CURRICULUM,
    )

# Graphviz: allow override via env; keep Windows portable fallback for that OS only
graphviz_bin = os.environ.get("GRAPHVIZ_BIN")
if graphviz_bin:
    os.environ["PATH"] = graphviz_bin + os.pathsep + os.environ["PATH"]
elif os.name == "nt":
    portable_bin = r"C:\Users\deniz\Desktop\Code\CurriculumOptimizationPM02269\graphviz_portable\release\bin"
    os.environ["PATH"] = portable_bin + os.pathsep + os.environ["PATH"]


class PerformanceAnalysis:
    """
    Segment students into adherence × GPA groups and
    generate readable process models + summary statistics.

    Groups:
        - adherent_high_gpa
        - adherent_low_gpa
        - deviating_high_gpa
        - deviating_low_gpa
    """

    def __init__(
        self,
        processed_path: str = PROCESSED_DATA_PATH,
        results_dir: str = PERFORMANCE_PATH,
        gpa_high: float = 10.0,
        gpa_low: float = 6.0,
        adherence_tolerance: int = 1,
        min_on_time_ratio: float = 0.5,
        max_students_per_group: int = 20,
        random_seed: int = 42,
        restrict_to_curriculum: bool = True,
        min_activity_freq: int = 5,
        max_program_semester_for_model: int = 4,
    ):
        self.processed_path = processed_path
        self.results_dir = results_dir
        self.gpa_high = gpa_high
        self.gpa_low = gpa_low
        self.adherence_tolerance = adherence_tolerance
        self.min_on_time_ratio = min_on_time_ratio
        self.max_students_per_group = max_students_per_group
        self.random_seed = random_seed
        self.restrict_to_curriculum = restrict_to_curriculum
        self.min_activity_freq = min_activity_freq
        self.max_program_semester_for_model = max_program_semester_for_model

        # Directories
        self.group_dir = os.path.join(self.results_dir, "groups")
        self.showcase_dir = os.path.join(self.results_dir, "showcase")

        os.makedirs(self.results_dir, exist_ok=True)
        os.makedirs(self.group_dir, exist_ok=True)
        os.makedirs(self.showcase_dir, exist_ok=True)

        # Dataframes
        self.df: Optional[pd.DataFrame] = None          # event-level
        self.students: Optional[pd.DataFrame] = None    # student-level

        # RNG
        self.rng = np.random.RandomState(self.random_seed)

        # init log
        with open(PERFORMANCE_LOG_PATH, "w", encoding="utf-8", errors="replace") as f:
            f.write("=== PERFORMANCE ANALYSIS LOG ===\n\n")

    # ------------------------------------------------------------------ #
    # Public entry point
    # ------------------------------------------------------------------ #

    def run(self) -> None:
        self._load()
        self._compute_gpa()
        self._compute_curriculum_adherence()
        self._build_student_table()
        self._export_groups_and_models()

    # ------------------------------------------------------------------ #
    # Internal helpers
    # ------------------------------------------------------------------ #

    def _log(self, title: str, content: str) -> None:
        with open(PERFORMANCE_LOG_PATH, "a", encoding="utf-8", errors="replace") as f:
>>>>>>> f687af99
            f.write(f"--- {title.upper()} ---\n")
            f.write(content.strip() + "\n\n")

    def _load(self) -> None:
        if not os.path.exists(self.processed_path):
            raise FileNotFoundError(f"Missing processed CSV: {self.processed_path}")

        df = pd.read_csv(self.processed_path)

        # Ensure key columns exist
        for col in ["student_id", "course_code", "grade_num", "Semester"]:
            if col not in df.columns:
                raise ValueError(f"processed data must include column '{col}'")

        df["grade_num"] = pd.to_numeric(df["grade_num"], errors="coerce")
        df["ects"] = pd.to_numeric(df.get("ects", np.nan), errors="coerce")

        if "grade_date" in df.columns:
            df["grade_date"] = pd.to_datetime(df["grade_date"], errors="coerce")
            df = df.sort_values(["student_id", "grade_date"])
        else:
            df = df.sort_values(["student_id", "Semester"])

        self.df = df

        self._log(
            "Load processed data",
            f"Rows: {len(df)}\nUnique students: {df['student_id'].nunique()}",
        )

    def _compute_gpa(self) -> None:
        df = self.df
        gpa = df.groupby("student_id")["grade_num"].mean().rename("gpa")
        self.df = df.merge(gpa, on="student_id", how="left")

        self._log(
            "Compute GPA",
            f"GPA computed for {gpa.shape[0]} students\n"
            f"GPA range: {gpa.min():.2f} – {gpa.max():.2f}",
        )

    def _compute_curriculum_adherence(self) -> None:
        df = self.df

        def assign_program_semesters(group: pd.DataFrame) -> pd.DataFrame:
            codes, uniques = pd.factorize(group["Semester"], sort=False)
            group = group.copy()
            group["program_semester"] = codes + 1
            return group

        df = (
            df.sort_values(["student_id", "grade_date"])
            .groupby("student_id", group_keys=False)
            .apply(assign_program_semesters)
        )

        def get_rec_semester(course_code: str) -> float:
            info: Dict = RECOMMENDED_CURRICULUM.get(str(course_code), None)
            if info is None:
                return np.nan
            return float(info.get("semester", np.nan))

        df["rec_semester"] = df["course_code"].astype(str).apply(get_rec_semester)
        df["sem_deviation"] = df["program_semester"] - df["rec_semester"]
        df["sem_deviation_abs"] = df["sem_deviation"].abs()
        df["on_time"] = df["sem_deviation_abs"] <= float(self.adherence_tolerance)

        self.df = df

        known = df["sem_deviation_abs"].notna().sum()
        self._log(
            "Curriculum adherence",
            f"Rows with known recommended semester: {known}/{len(df)}\n"
            f"Mean abs deviation: {df['sem_deviation_abs'].dropna().mean():.3f}",
        )

    def _build_student_table(self) -> None:
        df = self.df

        def failed_count(s):
            return int((s == False).sum())

        student_stats = df.groupby("student_id").agg(
            gpa=("gpa", "first"),
            n_events=("course_code", "size"),
            n_courses=("course_code", pd.Series.nunique),
            ects_total=("ects", "sum"),
            n_failures=("passed", failed_count)
            if "passed" in df.columns else ("grade_num", lambda s: 0),
            max_semester=("program_semester", "max"),
            # adherence_score and on_time_ratio are % on-time (0–1)
            on_time_ratio=("on_time", "mean"),
            adherence_score=("on_time", "mean"),
        )

        student_stats["adherent"] = (
            student_stats["on_time_ratio"] >= self.min_on_time_ratio
        )

        self.students = student_stats

        self._log(
            "Student-level table",
            f"Students total: {student_stats.shape[0]}\n"
            f"Adherent: {(student_stats['adherent'] == True).sum()}\n"
            f"Deviating: {(student_stats['adherent'] == False).sum()}",
        )

        master_csv = os.path.join(self.results_dir, "students_summary.csv")
        student_stats.to_csv(master_csv)
        self._log("Student summary export", f"Saved to {master_csv}")

    # ------------------------------------------------------------------ #
    # Model generation
    # ------------------------------------------------------------------ #

    def _export_groups_and_models(self) -> None:
        students = self.students

        groups = {
            "adherent_high_gpa": (students["adherent"] == True) & (students["gpa"] >= self.gpa_high),
            "adherent_low_gpa": (students["adherent"] == True) & (students["gpa"] <= self.gpa_low),
            "deviating_high_gpa": (students["adherent"] == False) & (students["gpa"] >= self.gpa_high),
            "deviating_low_gpa": (students["adherent"] == False) & (students["gpa"] <= self.gpa_low),
        }

        for name, mask in groups.items():
            sub_students = students[mask]

            if sub_students.empty:
                self._log(name, "No students in this group; skipping.")
                continue

            # sample students
            student_ids = sub_students.index.to_numpy()
            if len(student_ids) > self.max_students_per_group:
                sampled_ids = self.rng.choice(
                    student_ids, size=self.max_students_per_group, replace=False
                )
            else:
                sampled_ids = student_ids

            group_events = self.df[self.df["student_id"].isin(sampled_ids)].copy()

            # student summary
            group_students_csv = os.path.join(self.group_dir, f"{name}_students.csv")
            sub_students.loc[sampled_ids].to_csv(group_students_csv)

            group_log_header = (
                f"Students in group: {len(sub_students)} (sampled {len(sampled_ids)})\n"
                f"Saved student summary to: {group_students_csv}\n"
                f"GPA mean: {sub_students['gpa'].mean():.2f}\n"
                f"Adherence score mean: {sub_students['adherence_score'].mean():.3f}"
            )

            # export model (logging combined inside)
            self._export_filtered_model(name, group_events, group_log_header)

    # ------------------------------------------------------------------ #
    # CLEAN FILTERED VERSION OF MODEL EXPORT
    # ------------------------------------------------------------------ #

    def _export_filtered_model(self, name: str, df_sub: pd.DataFrame, header_log: str = "") -> None:
        """
        Apply multiple filters to reduce model complexity.
        Combine all messages into a single log block per group.
        """

        log_lines = []
        if header_log:
            log_lines.append(header_log)

        if df_sub.empty:
            log_lines.append("No events for model; skipping.")
            self._log(name, "\n".join(log_lines))
            return

        # 1) curriculum filter
        if self.restrict_to_curriculum:
            valid = set(RECOMMENDED_CURRICULUM.keys())
            before = len(df_sub)
            df_sub = df_sub[df_sub["course_code"].astype(str).isin(valid)]
            after = len(df_sub)
            log_lines.append(f"Curriculum filter: {before} -> {after}")

        # 2) semester restriction
        if (
            "program_semester" in df_sub.columns
            and self.max_program_semester_for_model is not None
        ):
            before = len(df_sub)
            df_sub = df_sub[df_sub["program_semester"] <= self.max_program_semester_for_model]
            after = len(df_sub)
            log_lines.append(
                f"Semester restriction: {before} -> {after} (max={self.max_program_semester_for_model})"
            )

        # 3) rare activity filter
        counts = df_sub["course_code"].value_counts()
        keep_acts = counts[counts >= self.min_activity_freq].index
        before = len(df_sub)
        df_sub = df_sub[df_sub["course_code"].isin(keep_acts)]
        after = len(df_sub)
        log_lines.append(
            f"Rare activity filter: {before} -> {after}, kept {len(keep_acts)} activities"
        )

        # 4) drop too-small traces
        df_sub = df_sub.groupby("student_id").filter(lambda g: len(g) >= 3)
        if df_sub.empty:
            log_lines.append("All traces too small; skipping.")
            self._log(name, "\n".join(log_lines))
            return

        # ------------ build PM4Py log ------------
        df_log = df_sub.copy()

        df_log = df_log.rename(
            columns={
                "student_id": "case:concept:name",
                "course_code": "concept:name",
                "grade_date": "time:timestamp",
            }
        )

        if "time:timestamp" in df_log.columns:
            df_log["time:timestamp"] = pd.to_datetime(df_log["time:timestamp"], errors="coerce")

        params = {
            log_converter.Variants.TO_EVENT_LOG.value.Parameters.CASE_ID_KEY:
                "case:concept:name"
        }

        base_cols = ["case:concept:name", "time:timestamp", "concept:name"]
        extra_cols = [c for c in df_log.columns if c not in base_cols]
        df_log = df_log[base_cols + extra_cols]

        event_log = log_converter.apply(
            df_log,
            parameters=params,
            variant=log_converter.Variants.TO_EVENT_LOG,
        )

        # ------------ export XES ------------
        xes_path = os.path.join(self.group_dir, f"{name}.xes")
        xes_exporter.apply(event_log, xes_path)

        # ------------ discover model ------------
        net, im, fm = discover_petri_net_inductive(event_log)

        pnml_path = os.path.join(self.showcase_dir, f"{name}.pnml")
        pnml_exporter.apply(net, im, pnml_path, final_marking=fm)

        png_path = os.path.join(self.showcase_dir, f"{name}.png")
        gviz = pn_visualizer.apply(net, im, fm)
        pn_visualizer.save(gviz, png_path)

        log_lines.append(
            f"Cases: {len(event_log)}\n"
            f"Total events: {sum(len(t) for t in event_log)}\n"
            f"XES saved: {xes_path}\n"
            f"PNML saved: {pnml_path}\n"
            f"PNG saved: {png_path}"
        )

        self._log(name, "\n".join(log_lines))


# ---------------------------------------------------------------------- #

if __name__ == "__main__":
    analysis = PerformanceAnalysis()
    analysis.run()<|MERGE_RESOLUTION|>--- conflicted
+++ resolved
@@ -2,40 +2,6 @@
 from typing import Optional, Dict
 
 import numpy as np
-<<<<<<< HEAD
-from scipy import stats
-from pm4py.objects.log.importer.xes import importer as xes_importer
-from pm4py.statistics.traces.generic.log import case_statistics
-from pm4py.statistics.attributes.log import get as attributes_get
-
-from src.config import PERFORMANCE_PATH, PERFORMANCE_LOG_PATH, XES_OUTPUT_PATH, PROCESSED_DATA_PATH
-
-
-class PerformanceAnalyzer:
-    def __init__(self, xes_path=XES_OUTPUT_PATH, output_dir=PERFORMANCE_PATH):
-        self.xes_path = xes_path
-        self.output_dir = output_dir
-        os.makedirs(self.output_dir, exist_ok=True)
-        self.log = xes_importer.apply(self.xes_path)
-        self.df = pd.read_csv(PROCESSED_DATA_PATH)
-        self.log_path = PERFORMANCE_LOG_PATH
-        with open(self.log_path, "w", encoding="utf-8") as f:  # Add encoding="utf-8"
-            f.write(f"=== PERFORMANCE ANALYSIS LOG ({datetime.now().strftime('%Y-%m-%d %H:%M:%S')}) ===\n\n")
-
-    def run(self):
-        self._throughput_times()
-        self._course_pass_rates()
-        self._grade_distribution_analysis()
-        self._retake_analysis()
-        self._semester_load_analysis()
-        self._time_between_courses()
-        self._course_difficulty_ranking()
-        self._gpa_analysis()
-        self._summary_section()
-
-    def _log_section(self, title: str, content: str):
-        with open(self.log_path, "a", encoding="utf-8") as f:  # Add encoding="utf-8"
-=======
 import pandas as pd
 
 from pm4py.objects.conversion.log import converter as log_converter
@@ -146,7 +112,6 @@
 
     def _log(self, title: str, content: str) -> None:
         with open(PERFORMANCE_LOG_PATH, "a", encoding="utf-8", errors="replace") as f:
->>>>>>> f687af99
             f.write(f"--- {title.upper()} ---\n")
             f.write(content.strip() + "\n\n")
 
